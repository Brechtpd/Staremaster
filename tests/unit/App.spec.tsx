--- conflicted
+++ resolved
@@ -1,10 +1,6 @@
 import { render, screen, waitFor } from '@testing-library/react';
 import React from 'react';
-<<<<<<< HEAD
 import { afterEach, describe, expect, it, vi } from 'vitest';
-=======
-import { describe, expect, it, vi } from 'vitest';
->>>>>>> 41d35688
 import { App } from '../../src/renderer/App';
 import type { RendererApi } from '../../src/shared/api';
 import type { AppState, WorktreeDescriptor } from '../../src/shared/ipc';
@@ -32,66 +28,6 @@
     const button = await screen.findByRole('button', { name: /add project/i });
     expect(button).toBeVisible();
   });
-<<<<<<< HEAD
-});
-
-describe('App with project state', () => {
-  it('renders codex and terminal tabs for the active worktree', async () => {
-    const worktree: WorktreeDescriptor = {
-      id: 'wt-1',
-      featureName: 'feature-1',
-      branch: 'feature-1',
-      path: '/tmp/feature-1',
-      createdAt: new Date().toISOString(),
-      status: 'ready',
-      codexStatus: 'idle'
-    };
-
-    const state: AppState = {
-      projectRoot: '/tmp/repo',
-      worktrees: [worktree],
-      sessions: []
-    };
-
-    const api = {
-      getState: vi.fn(async () => state),
-      selectProjectRoot: vi.fn(async () => state),
-      createWorktree: vi.fn(),
-      removeWorktree: vi.fn(),
-      startCodex: vi.fn(),
-      stopCodex: vi.fn(),
-      sendCodexInput: vi.fn(),
-      onStateUpdate: vi.fn(() => () => {}),
-      onCodexOutput: vi.fn(() => () => {}),
-      onCodexStatus: vi.fn(() => () => {}),
-      getGitStatus: vi.fn(),
-      getGitDiff: vi.fn(),
-      getCodexLog: vi.fn(),
-      startWorktreeTerminal: vi.fn(async () => ({
-        sessionId: 'terminal-1',
-        worktreeId: worktree.id,
-        shell: '/bin/bash',
-        pid: 123,
-        startedAt: new Date().toISOString(),
-        status: 'running'
-      })),
-      stopWorktreeTerminal: vi.fn(),
-      sendTerminalInput: vi.fn(),
-      resizeTerminal: vi.fn(),
-      onTerminalOutput: vi.fn(() => () => {}),
-      onTerminalExit: vi.fn(() => () => {})
-    } as unknown as RendererApi;
-
-    // eslint-disable-next-line @typescript-eslint/no-explicit-any
-    (window as any).api = api;
-
-    render(<App />);
-
-    await waitFor(() => expect(api.getState).toHaveBeenCalled());
-
-    expect(screen.getByRole('tab', { name: 'Codex' })).toBeInTheDocument();
-    expect(screen.getByRole('tab', { name: 'Terminal' })).toBeInTheDocument();
-=======
 
   it('groups worktrees by project when state is populated', async () => {
     const now = new Date().toISOString();
@@ -134,6 +70,77 @@
     expect(await screen.findByRole('button', { name: /alpha/i })).toBeVisible();
     expect(screen.getByRole('button', { name: /beta/i })).toBeVisible();
     expect(screen.getAllByRole('button', { name: /\+ new worktree/i })).toHaveLength(2);
->>>>>>> 41d35688
+  });
+});
+
+describe('App with project state', () => {
+  it('renders codex and terminal tabs for the active worktree', async () => {
+    const worktree: WorktreeDescriptor = {
+      id: 'wt-1',
+      projectId: 'proj-1',
+      featureName: 'feature-1',
+      branch: 'feature-1',
+      path: '/tmp/feature-1',
+      createdAt: new Date().toISOString(),
+      status: 'ready',
+      codexStatus: 'idle'
+    };
+
+    const now = new Date().toISOString();
+    const project = { id: 'proj-1', root: '/tmp/repo', name: 'Project', createdAt: now };
+    const state: AppState = {
+      projects: [project],
+      worktrees: [
+        {
+          ...worktree,
+          projectId: project.id
+        }
+      ],
+      sessions: []
+    };
+
+    const api = {
+      getState: vi.fn(async () => state),
+      addProject: vi.fn(async () => state),
+      createWorktree: vi.fn(),
+      mergeWorktree: vi.fn(),
+      removeWorktree: vi.fn(),
+      openWorktreeInVSCode: vi.fn(),
+      openWorktreeInGitGui: vi.fn(),
+      startCodex: vi.fn(),
+      stopCodex: vi.fn(),
+      sendCodexInput: vi.fn(),
+      onStateUpdate: vi.fn(() => () => {}),
+      onCodexOutput: vi.fn(() => () => {}),
+      onCodexStatus: vi.fn(() => () => {}),
+      getGitStatus: vi.fn(),
+      getGitDiff: vi.fn(),
+      getCodexLog: vi.fn(),
+      startWorktreeTerminal: vi.fn(async () => ({
+        sessionId: 'terminal-1',
+        worktreeId: worktree.id,
+        shell: '/bin/bash',
+        pid: 123,
+        startedAt: new Date().toISOString(),
+        status: 'running'
+      })),
+      stopWorktreeTerminal: vi.fn(),
+      sendTerminalInput: vi.fn(),
+      resizeTerminal: vi.fn(),
+      onTerminalOutput: vi.fn(() => () => {}),
+      onTerminalExit: vi.fn(() => () => {})
+    } as unknown as RendererApi;
+
+    Object.defineProperty(window, 'api', {
+      configurable: true,
+      value: api
+    });
+
+    render(<App />);
+
+    await waitFor(() => expect(api.getState).toHaveBeenCalled());
+
+    expect(screen.getByRole('tab', { name: 'Codex' })).toBeInTheDocument();
+    expect(screen.getByRole('tab', { name: 'Terminal' })).toBeInTheDocument();
   });
 });