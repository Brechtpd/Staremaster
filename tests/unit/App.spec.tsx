--- conflicted
+++ resolved
@@ -168,11 +168,8 @@
       getTerminalDelta: vi.fn(async () => ({ chunks: [], lastEventId: 0 })),
       onTerminalOutput: vi.fn(() => () => {}),
       onTerminalExit: vi.fn(() => () => {}),
-<<<<<<< HEAD
+      setThemePreference: vi.fn(async () => state),
       ...orchestratorApi
-=======
-      setThemePreference: vi.fn(async () => state)
->>>>>>> 6aba9ed7
     } as unknown as RendererApi;
 
     Object.defineProperty(window, 'api', {
@@ -341,11 +338,8 @@
       getTerminalDelta: vi.fn(async () => ({ chunks: [], lastEventId: 0 })),
       onTerminalOutput: vi.fn(() => () => {}),
       onTerminalExit: vi.fn(() => () => {}),
-<<<<<<< HEAD
+      setThemePreference: vi.fn(async () => state),
       ...orchestratorApi
-=======
-      setThemePreference: vi.fn(async () => state)
->>>>>>> 6aba9ed7
     } as unknown as RendererApi;
 
     Object.defineProperty(window, 'api', {
@@ -431,11 +425,8 @@
       getTerminalDelta: vi.fn(async () => ({ chunks: [], lastEventId: 0 })),
       onTerminalOutput: vi.fn(() => () => {}),
       onTerminalExit: vi.fn(() => () => {}),
-<<<<<<< HEAD
+      setThemePreference: vi.fn(async () => populatedState),
       ...orchestratorApi
-=======
-      setThemePreference: vi.fn(async () => populatedState)
->>>>>>> 6aba9ed7
     } as unknown as RendererApi;
 
     Object.defineProperty(window, 'api', {
