import { app, BrowserWindow, nativeTheme } from 'electron';
import path from 'node:path';
import { setTimeout as delay } from 'node:timers/promises';
import { registerIpcHandlers } from './ipc/registerIpcHandlers';
import { ProjectStore } from './services/ProjectStore';
import { WorktreeService } from './services/WorktreeService';
import { CodexSessionManager } from './services/CodexSessionManager';
import { GitService } from './services/GitService';
import { WindowStateStore, WindowBounds } from './services/WindowStateStore';
import { TerminalService } from './services/TerminalService';
<<<<<<< HEAD
import { WorkerOrchestratorBridge } from './orchestrator/worker-bridge';
=======
import type { ThemePreference } from '../shared/ipc';
>>>>>>> 6aba9ed7

const isDevelopment = process.env.NODE_ENV === 'development';
const isHeadless = process.env.ELECTRON_HEADLESS === '1';

if (isHeadless) {
  app.commandLine.appendSwitch('headless');
  app.commandLine.appendSwitch('disable-gpu');
  app.commandLine.appendSwitch('no-sandbox');
  app.commandLine.appendSwitch('disable-dev-shm-usage');
  app.commandLine.appendSwitch('disable-software-rasterizer');
  app.commandLine.appendSwitch('single-process');
  app.disableHardwareAcceleration();
}

let worktreeService: WorktreeService;
let gitService: GitService;
let codexManager: CodexSessionManager;
let windowStateStore: WindowStateStore;
let terminalService: TerminalService;
let orchestratorBridge: WorkerOrchestratorBridge;

const preloadPath = (): string => {
  return path.join(__dirname, 'preload.js');
};

const getRendererEntry = (): string =>
  isDevelopment ? 'http://localhost:5173' : path.join(__dirname, '../renderer/index.html');

const loadRenderer = async (window: BrowserWindow): Promise<void> => {
  const entry = getRendererEntry();

  if (!isDevelopment) {
    await window.loadFile(entry);
    return;
  }

  const maxAttempts = 50;
  for (let attempt = 1; attempt <= maxAttempts; attempt += 1) {
    try {
      await window.loadURL(entry);
      return;
    } catch (error) {
      console.warn('[main] renderer load failed', { attempt, message: (error as Error).message });
      await delay(200);
    }
  }

  throw new Error(`Failed to connect to Vite dev server after ${maxAttempts} attempts`);
};

const getBackgroundColor = (theme: ThemePreference): string =>
  theme === 'dark' ? '#0b1120' : '#f8fafc';

const createMainWindow = async (
  bounds: WindowBounds | null,
  theme: ThemePreference
): Promise<BrowserWindow> => {
  const window = new BrowserWindow({
    width: bounds?.width ?? 1440,
    height: bounds?.height ?? 900,
    x: bounds?.x,
    y: bounds?.y,
    minWidth: 1024,
    minHeight: 768,
    webPreferences: {
      preload: preloadPath(),
      nodeIntegration: false,
      contextIsolation: true,
      offscreen: isHeadless
    },
    backgroundColor: getBackgroundColor(theme),
    show: !isHeadless
  });

  if (bounds?.isMaximized) {
    window.maximize();
  }

  const scheduleSaveBounds = (() => {
    let timeout: NodeJS.Timeout | null = null;
    return () => {
      if (timeout) {
        clearTimeout(timeout);
      }
      timeout = setTimeout(() => {
        timeout = null;
        if (window.isDestroyed()) {
          return;
        }
        const windowBounds = window.getBounds();
        void windowStateStore.save({
          ...windowBounds,
          isMaximized: window.isMaximized()
        });
      }, 200);
    };
  })();

  window.on('resize', scheduleSaveBounds);
  window.on('move', scheduleSaveBounds);
  window.on('close', () => {
    if (window.isDestroyed()) {
      return;
    }
    const windowBounds = window.getBounds();
    void windowStateStore.save({
      ...windowBounds,
      isMaximized: window.isMaximized()
    });
  });

  window.webContents.on('preload-error', (_event, preloadPath, error) => {
    console.error('[main] preload error', preloadPath, error);
  });

  window.webContents.on('did-fail-load', (_event, errorCode, errorDescription, validatedURL) => {
    console.error('[main] failed to load', { errorCode, errorDescription, validatedURL });
  });

  await loadRenderer(window);

  if (isDevelopment) {
    window.webContents.openDevTools({ mode: 'detach' });
  }

  return window;
};

const bootstrap = async () => {
  await app.whenReady();

  const store = new ProjectStore(app.getPath('userData'));
  windowStateStore = new WindowStateStore(app.getPath('userData'));
  worktreeService = new WorktreeService(store);
  gitService = new GitService((id) => worktreeService.getWorktreePath(id));
  codexManager = new CodexSessionManager(store);
  terminalService = new TerminalService((id) => worktreeService.getWorktreePath(id), {
    history: {
      enabled: true,
      limit: 500_000
    },
    persistDir: path.join(app.getPath('userData'), 'terminal-logs')
  });
  orchestratorBridge = new WorkerOrchestratorBridge((id) => worktreeService.getWorktreePath(id));
  // Codex terminals use the same TerminalService (no special-casing)
  await worktreeService.load();
  const state = worktreeService.getState();
  nativeTheme.themeSource = state.preferences.theme;
  await Promise.all(
    state.worktrees
      .filter((worktree) => !worktree.id.startsWith('project-root:'))
      .map((worktree) =>
        codexManager
          .refreshCodexSessionId(worktree.id)
          .catch((error) => console.warn('[codex] bootstrap session refresh failed', { worktreeId: worktree.id, error }))
      )
  );

  const savedBounds = await windowStateStore.load();
  const window = await createMainWindow(savedBounds, state.preferences.theme);
  registerIpcHandlers(
    window,
    worktreeService,
    gitService,
    codexManager,
    terminalService,
<<<<<<< HEAD
    orchestratorBridge
=======
    {
      onThemeChange: (theme) => {
        nativeTheme.themeSource = theme;
        window.setBackgroundColor(getBackgroundColor(theme));
      }
    }
>>>>>>> 6aba9ed7
  );

  app.on('activate', async () => {
    if (BrowserWindow.getAllWindows().length === 0) {
      const latestBounds = await windowStateStore.load();
<<<<<<< HEAD
      const newWindow = await createMainWindow(latestBounds);
      registerIpcHandlers(newWindow, worktreeService, gitService, codexManager, terminalService, orchestratorBridge);
=======
      const latestTheme = worktreeService.getState().preferences.theme;
      const newWindow = await createMainWindow(latestBounds, latestTheme);
      registerIpcHandlers(newWindow, worktreeService, gitService, codexManager, terminalService, {
        onThemeChange: (theme) => {
          nativeTheme.themeSource = theme;
          newWindow.setBackgroundColor(getBackgroundColor(theme));
        }
      });
>>>>>>> 6aba9ed7
    }
  });
};

bootstrap().catch((error) => {
  console.error('Failed to bootstrap application', error);
  app.quit();
});

app.on('window-all-closed', () => {
  void orchestratorBridge?.dispose().catch((error) => {
    console.warn('[orchestrator] dispose failed during shutdown', error);
  });
  if (process.platform !== 'darwin') {
    app.quit();
  }
});<|MERGE_RESOLUTION|>--- conflicted
+++ resolved
@@ -8,11 +8,8 @@
 import { GitService } from './services/GitService';
 import { WindowStateStore, WindowBounds } from './services/WindowStateStore';
 import { TerminalService } from './services/TerminalService';
-<<<<<<< HEAD
 import { WorkerOrchestratorBridge } from './orchestrator/worker-bridge';
-=======
 import type { ThemePreference } from '../shared/ipc';
->>>>>>> 6aba9ed7
 
 const isDevelopment = process.env.NODE_ENV === 'development';
 const isHeadless = process.env.ELECTRON_HEADLESS === '1';
@@ -179,34 +176,26 @@
     gitService,
     codexManager,
     terminalService,
-<<<<<<< HEAD
-    orchestratorBridge
-=======
+    orchestratorBridge,
     {
       onThemeChange: (theme) => {
         nativeTheme.themeSource = theme;
         window.setBackgroundColor(getBackgroundColor(theme));
       }
     }
->>>>>>> 6aba9ed7
   );
 
   app.on('activate', async () => {
     if (BrowserWindow.getAllWindows().length === 0) {
       const latestBounds = await windowStateStore.load();
-<<<<<<< HEAD
-      const newWindow = await createMainWindow(latestBounds);
-      registerIpcHandlers(newWindow, worktreeService, gitService, codexManager, terminalService, orchestratorBridge);
-=======
       const latestTheme = worktreeService.getState().preferences.theme;
       const newWindow = await createMainWindow(latestBounds, latestTheme);
-      registerIpcHandlers(newWindow, worktreeService, gitService, codexManager, terminalService, {
+      registerIpcHandlers(newWindow, worktreeService, gitService, codexManager, terminalService, orchestratorBridge, {
         onThemeChange: (theme) => {
           nativeTheme.themeSource = theme;
           newWindow.setBackgroundColor(getBackgroundColor(theme));
         }
       });
->>>>>>> 6aba9ed7
     }
   });
 };
