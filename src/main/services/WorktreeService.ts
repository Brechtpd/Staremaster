--- conflicted
+++ resolved
@@ -3,12 +3,8 @@
 import path from 'node:path';
 import { createHash } from 'node:crypto';
 import simpleGit, { SimpleGit } from 'simple-git';
-<<<<<<< HEAD
 import { spawn } from 'node:child_process';
-import { WorktreeDescriptor, AppState, CodexStatus } from '../../shared/ipc';
-=======
 import { WorktreeDescriptor, AppState, CodexStatus, ProjectDescriptor } from '../../shared/ipc';
->>>>>>> 41d35688
 import { ProjectStore } from './ProjectStore';
 
 export interface WorktreeEvents {
@@ -99,7 +95,8 @@
         path: entry.path,
         createdAt: current?.createdAt ?? new Date().toISOString(),
         status: 'ready',
-        codexStatus: current?.codexStatus ?? 'idle'
+        codexStatus: current?.codexStatus ?? 'idle',
+        lastError: current?.lastError
       };
       await this.store.upsertWorktree(descriptor);
       this.emit('worktree-updated', descriptor);
@@ -164,15 +161,7 @@
     return descriptor;
   }
 
-<<<<<<< HEAD
   async removeWorktree(worktreeId: string, options?: { deleteFolder?: boolean }): Promise<void> {
-    if (!this.git || !this.projectRoot) {
-      throw new Error('Project root is not configured');
-    }
-
-=======
-  async removeWorktree(worktreeId: string): Promise<void> {
->>>>>>> 41d35688
     const state = this.store.getState();
     const descriptor = state.worktrees.find((item) => item.id === worktreeId);
 
@@ -187,8 +176,7 @@
     this.emit('worktree-updated', descriptor);
 
     try {
-<<<<<<< HEAD
-      await this.git.raw(['worktree', 'remove', descriptor.path]);
+      await context.git.raw(['worktree', 'remove', descriptor.path]);
       if (options?.deleteFolder) {
         try {
           await fs.rm(descriptor.path, { recursive: true, force: true });
@@ -196,9 +184,6 @@
           console.warn('[worktree] failed to delete directory', descriptor.path, removeError);
         }
       }
-=======
-      await context.git.raw(['worktree', 'remove', descriptor.path]);
->>>>>>> 41d35688
       await this.store.removeWorktree(descriptor.id);
       this.emit('worktree-removed', descriptor.id);
     } catch (error) {
@@ -213,10 +198,6 @@
   }
 
   async mergeWorktree(worktreeId: string): Promise<AppState> {
-    if (!this.git || !this.projectRoot) {
-      throw new Error('Project root is not configured');
-    }
-
     const state = this.store.getState();
     const descriptor = state.worktrees.find((item) => item.id === worktreeId);
 
@@ -224,7 +205,10 @@
       throw new Error(`Unknown worktree ${worktreeId}`);
     }
 
-    const targetBranch = await this.resolvePrimaryBranch();
+    const context = await this.ensureProjectContextFromStore(descriptor.projectId);
+    const git = context.git;
+
+    const targetBranch = await this.resolvePrimaryBranch(git);
     if (!targetBranch) {
       throw new Error('Unable to determine the main branch to merge into');
     }
@@ -238,12 +222,12 @@
     await this.store.upsertWorktree(descriptor);
     this.emit('worktree-updated', descriptor);
 
-    const branchSummary = await this.git.branch();
+    const branchSummary = await git.branch();
     const previousBranch = branchSummary.current;
 
     try {
-      await this.git.checkout(targetBranch);
-      await this.git.raw(['merge', '--no-ff', descriptor.branch]);
+      await git.checkout(targetBranch);
+      await git.raw(['merge', '--no-ff', descriptor.branch]);
       descriptor.status = 'ready';
       descriptor.lastError = undefined;
       await this.store.upsertWorktree(descriptor);
@@ -257,7 +241,7 @@
     } finally {
       if (previousBranch && previousBranch !== targetBranch) {
         try {
-          await this.git.checkout(previousBranch);
+          await git.checkout(previousBranch);
         } catch (restoreError) {
           console.warn('[worktree] failed to restore branch after merge', restoreError);
         }
@@ -277,7 +261,6 @@
     this.emit('state-changed', this.store.getState());
   }
 
-<<<<<<< HEAD
   async openWorktreeInVSCode(worktreeId: string): Promise<void> {
     const worktreePath = this.getWorktreePath(worktreeId);
     if (!worktreePath) {
@@ -314,7 +297,8 @@
       child.unref();
       resolve();
     });
-=======
+  }
+
   private async ensureProjectContext(projectId: string, root: string): Promise<ProjectContext> {
     const resolved = await this.validateGitRepository(root);
     const existing = this.projects.get(projectId);
@@ -337,7 +321,6 @@
       throw new Error(`Unknown project ${projectId}`);
     }
     return this.ensureProjectContext(project.id, project.root);
->>>>>>> 41d35688
   }
 
   private async validateGitRepository(directory: string): Promise<string> {
@@ -375,13 +358,9 @@
     });
   }
 
-  private async resolvePrimaryBranch(): Promise<string | null> {
-    if (!this.git) {
-      return null;
-    }
-
+  private async resolvePrimaryBranch(git: SimpleGit): Promise<string | null> {
     try {
-      const summary = await this.git.branch();
+      const summary = await git.branch();
       if (summary.all.some((branch) => branch === 'main' || branch.endsWith('/main'))) {
         return 'main';
       }
