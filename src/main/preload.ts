import { contextBridge, ipcRenderer } from 'electron';
import type { RendererApi } from '../shared/api';
import type {
  OrchestratorFollowUpResponse,
  OrchestratorSnapshotResponse,
  OrchestratorStartResponse
} from '../shared/ipc';
import type { OrchestratorEvent } from '../shared/orchestrator';

const IPCChannels = {
  getState: 'project:get-state',
  addProject: 'project:add',
  removeProject: 'project:remove',
  createWorktree: 'worktree:create',
  mergeWorktree: 'worktree:merge',
  removeWorktree: 'worktree:remove',
  openWorktreeInVSCode: 'worktree:open-vscode',
  openWorktreeInGitGui: 'worktree:open-git-gui',
  openWorktreeInFileManager: 'worktree:open-file-manager',
  startCodex: 'codex:start',
  stopCodex: 'codex:stop',
  sendCodexInput: 'codex:input',
  stateUpdates: 'state:update',
  codexOutput: 'codex:output',
  codexStatus: 'codex:status',
  codexLog: 'codex:log',
  codexSummarize: 'codex:summarize',
  codexRefreshSessionId: 'codex:refresh-session-id',
  codexListSessions: 'codex:list-sessions',
  gitStatus: 'git:status',
  gitDiff: 'git:diff',
  setThemePreference: 'preferences:set-theme',
  terminalStart: 'terminal:start',
  terminalStop: 'terminal:stop',
  terminalInput: 'terminal:input',
  terminalResize: 'terminal:resize',
  terminalOutput: 'terminal:output',
  terminalExit: 'terminal:exit',
  terminalSnapshot: 'terminal:snapshot',
  terminalDelta: 'terminal:delta',
  orchestratorSnapshot: 'orchestrator:snapshot',
  orchestratorStart: 'orchestrator:start',
  orchestratorFollowUp: 'orchestrator:follow-up',
  orchestratorApprove: 'orchestrator:approve',
  orchestratorComment: 'orchestrator:comment',
  orchestratorEvent: 'orchestrator:event',
  orchestratorStartWorkers: 'orchestrator:start-workers',
  orchestratorStopWorkers: 'orchestrator:stop-workers',
  orchestratorConfigureWorkers: 'orchestrator:configure-workers',
  orchestratorStopRun: 'orchestrator:stop-run',
  orchestratorOpenPath: 'orchestrator:open-path',
  orchestratorReadFile: 'orchestrator:read-file'
} as const;

const api: RendererApi = {
  getState: () => ipcRenderer.invoke(IPCChannels.getState),
  addProject: () => ipcRenderer.invoke(IPCChannels.addProject),
  removeProject: (projectId) => ipcRenderer.invoke(IPCChannels.removeProject, { projectId }),
  createWorktree: (projectId, featureName) =>
    ipcRenderer.invoke(IPCChannels.createWorktree, { projectId, featureName }),
  mergeWorktree: (worktreeId) => ipcRenderer.invoke(IPCChannels.mergeWorktree, { worktreeId }),
  removeWorktree: (worktreeId, deleteFolder) =>
    ipcRenderer.invoke(IPCChannels.removeWorktree, { worktreeId, deleteFolder }),
  openWorktreeInVSCode: (worktreeId) =>
    ipcRenderer.invoke(IPCChannels.openWorktreeInVSCode, { worktreeId }),
  openWorktreeInGitGui: (worktreeId) =>
    ipcRenderer.invoke(IPCChannels.openWorktreeInGitGui, { worktreeId }),
  openWorktreeInFileManager: (worktreeId) =>
    ipcRenderer.invoke(IPCChannels.openWorktreeInFileManager, { worktreeId }),
  startCodex: (worktreeId) => ipcRenderer.invoke(IPCChannels.startCodex, { worktreeId }),
  stopCodex: (worktreeId) => ipcRenderer.invoke(IPCChannels.stopCodex, { worktreeId }),
  sendCodexInput: (worktreeId, input) => ipcRenderer.invoke(IPCChannels.sendCodexInput, { worktreeId, input }),
  onStateUpdate: (callback) => subscribe(IPCChannels.stateUpdates, callback),
  onCodexOutput: (callback) => subscribe(IPCChannels.codexOutput, callback),
  onCodexStatus: (callback) => subscribe(IPCChannels.codexStatus, callback),
  getGitStatus: (worktreeId) => ipcRenderer.invoke(IPCChannels.gitStatus, { worktreeId }),
  getGitDiff: (request) => ipcRenderer.invoke(IPCChannels.gitDiff, request),
  getCodexLog: (worktreeId) => ipcRenderer.invoke(IPCChannels.codexLog, { worktreeId }),
  summarizeCodexOutput: (worktreeId, text) =>
    ipcRenderer.invoke(IPCChannels.codexSummarize, { worktreeId, text }),
  refreshCodexSessionId: (worktreeId, sessionId) =>
    ipcRenderer.invoke(IPCChannels.codexRefreshSessionId, { worktreeId, sessionId }),
  listCodexSessions: (worktreeId) => ipcRenderer.invoke(IPCChannels.codexListSessions, { worktreeId }),
  startWorktreeTerminal: (worktreeId, options) =>
    ipcRenderer.invoke(IPCChannels.terminalStart, {
      worktreeId,
      paneId: options?.paneId,
      startupCommand: options?.startupCommand
    }),
  stopWorktreeTerminal: (worktreeId, options) =>
    ipcRenderer.invoke(IPCChannels.terminalStop, {
      worktreeId,
      sessionId: options?.sessionId,
      paneId: options?.paneId
    }),
  sendTerminalInput: (worktreeId, data, options) =>
    ipcRenderer.invoke(IPCChannels.terminalInput, {
      worktreeId,
      data,
      sessionId: options?.sessionId,
      paneId: options?.paneId
    }),
  resizeTerminal: (request) => ipcRenderer.invoke(IPCChannels.terminalResize, request),
  getTerminalSnapshot: (worktreeId, options) =>
    ipcRenderer.invoke(IPCChannels.terminalSnapshot, {
      worktreeId,
      paneId: options?.paneId
    }),
  getTerminalDelta: (worktreeId, afterEventId, options) =>
    ipcRenderer.invoke(IPCChannels.terminalDelta, {
      worktreeId,
      afterEventId,
      paneId: options?.paneId
    }),
  onTerminalOutput: (callback) => subscribe(IPCChannels.terminalOutput, callback),
  onTerminalExit: (callback) => subscribe(IPCChannels.terminalExit, callback),
<<<<<<< HEAD
  getOrchestratorSnapshot: async (worktreeId) => {
    const response: OrchestratorSnapshotResponse = await ipcRenderer.invoke(IPCChannels.orchestratorSnapshot, {
      worktreeId
    });
    return response.snapshot;
  },
  startOrchestratorRun: async (worktreeId, input) => {
    const response: OrchestratorStartResponse = await ipcRenderer.invoke(IPCChannels.orchestratorStart, {
      worktreeId,
      input
    });
    return response.run;
  },
  submitOrchestratorFollowUp: async (worktreeId, input) => {
    const response: OrchestratorFollowUpResponse = await ipcRenderer.invoke(IPCChannels.orchestratorFollowUp, {
      worktreeId,
      input
    });
    return response.run;
  },
  approveOrchestratorTask: (worktreeId, taskId, approver) =>
    ipcRenderer.invoke(IPCChannels.orchestratorApprove, {
      worktreeId,
      taskId,
      approver
    }),
  commentOnOrchestratorTask: (worktreeId, input) =>
    ipcRenderer.invoke(IPCChannels.orchestratorComment, {
      worktreeId,
      input
    }),
  startOrchestratorWorkers: (worktreeId, payload) => {
    const body = Array.isArray(payload) && payload.length && typeof payload[0] === 'string'
      ? { roles: payload as string[] }
      : { configs: payload };
    return ipcRenderer.invoke(IPCChannels.orchestratorStartWorkers, {
      worktreeId,
      ...body
    });
  },
  stopOrchestratorWorkers: (worktreeId, roles) =>
    ipcRenderer.invoke(IPCChannels.orchestratorStopWorkers, {
      worktreeId,
      roles
    }),
  configureOrchestratorWorkers: (worktreeId, configs) =>
    ipcRenderer.invoke(IPCChannels.orchestratorConfigureWorkers, {
      worktreeId,
      configs
    }),
  stopOrchestratorRun: (worktreeId) =>
    ipcRenderer.invoke(IPCChannels.orchestratorStopRun, {
      worktreeId
    }),
  openOrchestratorPath: (worktreeId, relativePath) =>
    ipcRenderer.invoke(IPCChannels.orchestratorOpenPath, {
      worktreeId,
      relativePath
    }) as Promise<string | null>,
  readOrchestratorFile: (worktreeId, relativePath) =>
    ipcRenderer.invoke(IPCChannels.orchestratorReadFile, {
      worktreeId,
      relativePath
    }) as Promise<string>,
  onOrchestratorEvent: (callback: (event: OrchestratorEvent) => void) =>
    subscribe(IPCChannels.orchestratorEvent, callback)
=======
  setThemePreference: (theme) => ipcRenderer.invoke(IPCChannels.setThemePreference, { theme })
>>>>>>> 6aba9ed7
};

const subscribe = <Payload>(channel: string, callback: (payload: Payload) => void): (() => void) => {
  const listener = (_event: unknown, payload: Payload) => callback(payload);
  ipcRenderer.on(channel, listener as never);
  return () => {
    ipcRenderer.removeListener(channel, listener as never);
  };
};

contextBridge.exposeInMainWorld('api', api);
console.log('[preload] context bridge initialised');
(globalThis as typeof globalThis & { dispatchEvent?: (event: Event) => boolean }).dispatchEvent?.(
  new Event('electron-bridge-ready')
);<|MERGE_RESOLUTION|>--- conflicted
+++ resolved
@@ -114,7 +114,7 @@
     }),
   onTerminalOutput: (callback) => subscribe(IPCChannels.terminalOutput, callback),
   onTerminalExit: (callback) => subscribe(IPCChannels.terminalExit, callback),
-<<<<<<< HEAD
+  setThemePreference: (theme) => ipcRenderer.invoke(IPCChannels.setThemePreference, { theme }),
   getOrchestratorSnapshot: async (worktreeId) => {
     const response: OrchestratorSnapshotResponse = await ipcRenderer.invoke(IPCChannels.orchestratorSnapshot, {
       worktreeId
@@ -181,9 +181,6 @@
     }) as Promise<string>,
   onOrchestratorEvent: (callback: (event: OrchestratorEvent) => void) =>
     subscribe(IPCChannels.orchestratorEvent, callback)
-=======
-  setThemePreference: (theme) => ipcRenderer.invoke(IPCChannels.setThemePreference, { theme })
->>>>>>> 6aba9ed7
 };
 
 const subscribe = <Payload>(channel: string, callback: (payload: Payload) => void): (() => void) => {
