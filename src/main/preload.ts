--- conflicted
+++ resolved
@@ -28,9 +28,9 @@
 
 const api: RendererApi = {
   getState: () => ipcRenderer.invoke(IPCChannels.getState),
-<<<<<<< HEAD
-  selectProjectRoot: () => ipcRenderer.invoke(IPCChannels.selectRoot),
-  createWorktree: (featureName) => ipcRenderer.invoke(IPCChannels.createWorktree, { featureName }),
+  addProject: () => ipcRenderer.invoke(IPCChannels.addProject),
+  createWorktree: (projectId, featureName) =>
+    ipcRenderer.invoke(IPCChannels.createWorktree, { projectId, featureName }),
   mergeWorktree: (worktreeId) => ipcRenderer.invoke(IPCChannels.mergeWorktree, { worktreeId }),
   removeWorktree: (worktreeId, deleteFolder) =>
     ipcRenderer.invoke(IPCChannels.removeWorktree, { worktreeId, deleteFolder }),
@@ -38,12 +38,6 @@
     ipcRenderer.invoke(IPCChannels.openWorktreeInVSCode, { worktreeId }),
   openWorktreeInGitGui: (worktreeId) =>
     ipcRenderer.invoke(IPCChannels.openWorktreeInGitGui, { worktreeId }),
-=======
-  addProject: () => ipcRenderer.invoke(IPCChannels.addProject),
-  createWorktree: (projectId, featureName) =>
-    ipcRenderer.invoke(IPCChannels.createWorktree, { projectId, featureName }),
-  removeWorktree: (worktreeId) => ipcRenderer.invoke(IPCChannels.removeWorktree, { worktreeId }),
->>>>>>> 41d35688
   startCodex: (worktreeId) => ipcRenderer.invoke(IPCChannels.startCodex, { worktreeId }),
   stopCodex: (worktreeId) => ipcRenderer.invoke(IPCChannels.stopCodex, { worktreeId }),
   sendCodexInput: (worktreeId, input) => ipcRenderer.invoke(IPCChannels.sendCodexInput, { worktreeId, input }),
